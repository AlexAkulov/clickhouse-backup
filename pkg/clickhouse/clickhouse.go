--- conflicted
+++ resolved
@@ -492,11 +492,7 @@
 		return err
 	}
 	if dropTable {
-<<<<<<< HEAD
-		query := fmt.Sprintf("DROP TABLE IF EXISTS `%s`.`%s`", table.Database, table.Name)
-=======
 		query := fmt.Sprintf("DROP TABLE IF EXISTS `%s`.`%s` NO DELAY", table.Database, table.Name)
->>>>>>> 1bf4190e
 		if _, err := ch.Query(query); err != nil {
 			return err
 		}
