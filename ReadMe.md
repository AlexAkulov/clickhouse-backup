
# clickhouse-backup

[![Build](https://github.com/AlexAkulov/clickhouse-backup/actions/workflows/build.yaml/badge.svg?branch=dev)](https://github.com/AlexAkulov/clickhouse-backup/actions/workflows/build.yaml)
[![GoDoc](https://godoc.org/github.com/AlexAkulov/clickhouse-backup?status.svg)](http://godoc.org/github.com/AlexAkulov/clickhouse-backup)
[![Telegram](https://img.shields.io/badge/telegram-join%20chat-3796cd.svg)](https://t.me/clickhousebackup)
[![Docker Image](https://img.shields.io/docker/pulls/alexakulov/clickhouse-backup.svg)](https://hub.docker.com/r/alexakulov/clickhouse-backup)

Tool for easy ClickHouse backup and restore with cloud storages support

## Features

- Easy creating and restoring backups of all or specific tables
- Efficient storing of multiple backups on the file system
- Uploading and downloading with streaming compression
- Works with AWS, GCS, Azure, Tencent COS, FTP, SFTP
- **Support of Atomic Database Engine**
- **Support of multi disks installations**
- Support of incremental backups on remote storages

TODO:
- Smart restore for replicated tables

## Limitations

- ClickHouse above 1.1.54390 is supported
- Only MergeTree family tables engines

## Installation

- Download the latest binary from the [releases](https://github.com/AlexAkulov/clickhouse-backup/releases) page and decompress with:

```shell
tar -zxvf clickhouse-backup.tar.gz
```

- Use the official tiny Docker image and run it on host where installed `clickhouse-server`:

```shell
docker run -u $(id -u clickhouse) --rm -it --network host -v "/var/lib/clickhouse:/var/lib/clickhouse" \
   -e CLICKHOUSE_PASSWORD="password" \
   -e S3_BUCKET="clickhouse-backup" \
   -e S3_ACCESS_KEY="access_key" \
   -e S3_SECRET_KEY="secret" \
   alexakulov/clickhouse-backup --help
```

- Build from the sources:

```shell
GO111MODULE=on go get github.com/AlexAkulov/clickhouse-backup/cmd/clickhouse-backup
```

## Usage

```
NAME:
   clickhouse-backup - Tool for easy backup of ClickHouse with cloud support

USAGE:
   clickhouse-backup <command> [-t, --tables=<db>.<table>] <backup_name>

VERSION:
   unknown

DESCRIPTION:
   Run as 'root' or 'clickhouse' user

COMMANDS:
     tables          Print list of tables
     create          Create new backup
     upload          Upload backup to remote storage
     list            Print list of backups
     download        Download backup from remote storage
     restore         Create schema and restore data from backup
     delete          Delete specific backup
     default-config  Print default config
     freeze          Freeze tables
     clean           Remove data in 'shadow' folder
     server          Run API server
     help, h         Shows a list of commands or help for one command

GLOBAL OPTIONS:
   --config FILE, -c FILE  Config FILE name. (default: "/etc/clickhouse-backup/config.yml")
   --help, -h              show help
   --version, -v           print the version
```

### Default Config

Config file location can be defined by ```$CLICKHOUSE_BACKUP_CONFIG```

All options can be overwritten via environment variables

```yaml
general:
  remote_storage: s3             # REMOTE_STORAGE
  max_file_size: 1099511627776   # MAX_FILE_SIZE
  disable_progress_bar: false    # DISABLE_PROGRESS_BAR
  backups_to_keep_local: 0       # BACKUPS_TO_KEEP_LOCAL
  backups_to_keep_remote: 0      # BACKUPS_TO_KEEP_REMOTE
  log_level: info                # LOG_LEVEL
  allow_empty_backups: false     # ALLOW_EMPTY_BACKUPS
clickhouse:
  username: default                # CLICKHOUSE_USERNAME
  password: ""                     # CLICKHOUSE_PASSWORD
  host: localhost                  # CLICKHOUSE_HOST
  port: 9000                       # CLICKHOUSE_PORT
  disk_mapping: {}                 # CLICKHOUSE_DISK_MAPPING
  skip_tables:                     # CLICKHOUSE_SKIP_TABLES
    - system.*
  timeout: 5m                      # CLICKHOUSE_TIMEOUT
  freeze_by_part: false            # CLICKHOUSE_FREEZE_BY_PART
  secure: false                    # CLICKHOUSE_SECURE
  skip_verify: false               # CLICKHOUSE_SKIP_VERIFY
  sync_replicated_tables: true     # CLICKHOUSE_SYNC_REPLICATED_TABLES
  skip_sync_replica_timeouts: true # CLICKHOUSE_SKIP_SYNC_REPLICA_TIMEOUTS
<<<<<<< HEAD
  
  config_dir:      "/etc/clickhouse-server"              # CLICKHOUSE_CONFIG_DIR
  restart_command: "systemctl restart clickhouse-server" # CLICKHOUSE_RESTART_COMMAND

=======
  log_sql_queries: true            # CLICKHOUSE_LOG_SQL_QUERIES
>>>>>>> 114e0814
azblob:
  endpoint_suffix: "core.windows.net" # AZBLOB_ENDPOINT_SUFFIX
  account_name: ""             # AZBLOB_ACCOUNT_NAME
  account_key: ""              # AZBLOB_ACCOUNT_KEY
  sas: ""                      # AZBLOB_SAS
  container: ""                # AZBLOB_CONTAINER
  path: ""                     # AZBLOB_PATH
  compression_level: 1         # AZBLOB_COMPRESSION_LEVEL
  compression_format: tar      # AZBLOB_COMPRESSION_FORMAT
  sse_key: ""                  # AZBLOB_SSE_KEY
s3:
  access_key: ""                   # S3_ACCESS_KEY
  secret_key: ""                   # S3_SECRET_KEY
  bucket: ""                       # S3_BUCKET
  endpoint: ""                     # S3_ENDPOINT
  region: us-east-1                # S3_REGION
  acl: private                     # S3_ACL
  force_path_style: false          # S3_FORCE_PATH_STYLE
  path: ""                         # S3_PATH
  disable_ssl: false               # S3_DISABLE_SSL
  part_size: 536870912             # S3_PART_SIZE
  compression_level: 1             # S3_COMPRESSION_LEVEL
  # supports 'tar', 'gzip', 'zstd', 'brotli'
  compression_format: tar          # S3_COMPRESSION_FORMAT
  # empty (default), AES256, or aws:kms
  sse: AES256                      # S3_SSE
  disable_cert_verification: false # S3_DISABLE_CERT_VERIFICATION
  storage_class: STANDARD          # S3_STORAGE_CLASS
gcs:
  credentials_file: ""         # GCS_CREDENTIALS_FILE
  credentials_json: ""         # GCS_CREDENTIALS_JSON
  bucket: ""                   # GCS_BUCKET
  path: ""                     # GCS_PATH
  compression_level: 1         # GCS_COMPRESSION_LEVEL
  compression_format: tar      # GCS_COMPRESSION_FORMAT
cos:
  url: ""                      # COS_URL
  timeout: 2m                  # COS_TIMEOUT
  secret_id: ""                # COS_SECRET_ID
  secret_key: ""               # COS_SECRET_KEY
  path: ""                     # COS_PATH
  compression_format: tar      # COS_COMPRESSION_FORMAT
  compression_level: 1         # COS_COMPRESSION_LEVEL
api:
  listen: "localhost:7171"     # API_LISTEN
  enable_metrics: true         # API_ENABLE_METRICS
  enable_pprof: false          # API_ENABLE_PPROF
  username: ""                 # API_USERNAME
  password: ""                 # API_PASSWORD
  secure: false                # API_SECURE
  certificate_file: ""         # API_CERTIFICATE_FILE
  private_key_file: ""         # API_PRIVATE_KEY_FILE
  create_integration_tables: false # API_CREATE_INTEGRATION_TABLES
ftp:
  address: ""                  # FTP_ADDRESS
  timeout: 2m                  # FTP_TIMEOUT
  username: ""                 # FTP_USERNAME
  password: ""                 # FTP_PASSWORD
  tls: false                   # FTP_TLS
  path: ""                     # FTP_PATH
  compression_format: tar      # FTP_COMPRESSION_FORMAT
  compression_level: 1         # FTP_COMPRESSION_LEVEL
  debug: false                 # FTP_DEBUG
sftp:
  address: ""                  # SFTP_ADDRESS
  username: ""                 # SFTP_USERNAME
  password: ""                 # SFTP_PASSWORD
  key: ""                      # SFTP_KEY
  path: ""                     # SFTP_PATH
  compression_format: tar      # SFTP_COMPRESSION_FORMAT
  compression_level: 1         # SFTP_COMPRESSION_LEVEL
```

## ATTENTION!

Never change files permissions in `/var/lib/clickhouse/backup`.
This path contains hard links. Permissions on all hard links to the same data on disk are always identical.
That means that if you change the permissions/owner/attributes on a hard link in backup path, permissions on files with which ClickHouse works will be changed too.
That might lead to data corruption.

## API
Use the `clickhouse-backup server` command to run as a REST API server. In general, the API attempts to mirror the CLI commands.

> **GET /backup/tables**

Print list of tables: `curl -s localhost:7171/backup/tables | jq .`

> **POST /backup/create**

Create new backup: `curl -s localhost:7171/backup/create -X POST | jq .`
* Optional query argument `table` works the same as the `--table value` CLI argument.
* Optional query argument `name` works the same as specifying a backup name with the CLI.
* Full example: `curl -s 'localhost:7171/backup/create?table=default.billing&name=billing_test' -X POST`

Note: this operation is async, so the API will return once the operation has been started.

> **POST /backup/upload**

Upload backup to remote storage: `curl -s localhost:7171/backup/upload/<BACKUP_NAME> -X POST | jq .`
* Optional query argument `diff-from` works the same as the `--diff-from` CLI argument.

Note: this operation is async, so the API will return once the operation has been started.

> **GET /backup/list**

Print list of backups: `curl -s localhost:7171/backup/list | jq .`

Note: The `Size` field is not populated for local backups.

> **POST /backup/download**

Download backup from remote storage: `curl -s localhost:7171/backup/download/<BACKUP_NAME> -X POST | jq .`

Note: this operation is async, so the API will return once the operation has been started.

> **POST /backup/restore**

Create schema and restore data from backup: `curl -s localhost:7171/backup/restore/<BACKUP_NAME> -X POST | jq .`
* Optional query argument `table` works the same as the `--table value` CLI argument.
* Optional query argument `schema` works the same the `--schema` CLI argument (restore schema only).
* Optional query argument `data` works the same the `--data` CLI argument (restore data only).

> **POST /backup/delete**

Delete specific remote backup: `curl -s localhost:7171/backup/delete/remote/<BACKUP_NAME> -X POST | jq .`

Delete specific local backup: `curl -s localhost:7171/backup/delete/local/<BACKUP_NAME> -X POST | jq .`

> **POST /backup/freeze**

Freeze tables: `curl -s localhost:7171/backup/freeze -X POST | jq .`

> **POST /backup/clean**

Remove data in 'shadow' folder: `curl -s localhost:7171/backup/clean -X POST | jq .`

> **GET /backup/status**

Display list of current async operations: `curl -s localhost:7171/backup/status | jq .`

### API Configuration

> **GET /backup/config**

Get the current running configuration: `curl -s localhost:7171/backup/config | jq -r .Result > current_config.yml`

> **GET /backup/config/default**

Get the default configuration: `curl -s localhost:7171/backup/config/default | jq -r .Result > default_config.yml`

> **POST /backup/config**

Update the current running configuration: `curl -v localhost:7171/backup/config -X POST --data-binary '@new_config.yml'`

Be sure to check return code for config parsing/validation errors.

## Examples

### Simple cron script for daily backup and uploading
```bash
#!/bin/bash
BACKUP_NAME=my_backup_$(date -u +%Y-%m-%dT%H-%M-%S)
clickhouse-backup create $BACKUP_NAME
clickhouse-backup upload $BACKUP_NAME
```

### More use cases of clickhouse-backup
- [How to convert MergeTree to ReplicatedMergeTree](Examples.md#how-to-convert-mergetree-to-replicatedmegretree)
- [How to store backups on NFS or another server](Examples.md#how-to-store-backups-on-nfs-or-another-server)
- [How to move data to another clickhouse server](Examples.md#how-to-move-data-to-another-clickhouse-server)
- [How to reduce number of partitions](Examples.md#How-to-reduce-number-of-partitions)
- [How to monitor that backups created and uploaded correctly](Examples.md#how-to-monitor-that-backups-created-and-uploaded-correctly)
- [How to backup sharded cluster with Ansible](Examples.md#how-to-backup-sharded-cluster-with-ansible)
- [How to backup database with several terabytes of data](Examples.md#how-to-backup-database-with-several-terabytes-of-data)
- [How to use clickhouse-backup in Kubernetes](Examples.md#how-to-use-clickhouse-backup-in-kubernetes)
- [How do incremental backups work to remote storage](Examples.md#how_do_incremental_backups_work_to_remote_storage)<|MERGE_RESOLUTION|>--- conflicted
+++ resolved
@@ -115,14 +115,11 @@
   skip_verify: false               # CLICKHOUSE_SKIP_VERIFY
   sync_replicated_tables: true     # CLICKHOUSE_SYNC_REPLICATED_TABLES
   skip_sync_replica_timeouts: true # CLICKHOUSE_SKIP_SYNC_REPLICA_TIMEOUTS
-<<<<<<< HEAD
+  log_sql_queries: true            # CLICKHOUSE_LOG_SQL_QUERIES
   
   config_dir:      "/etc/clickhouse-server"              # CLICKHOUSE_CONFIG_DIR
   restart_command: "systemctl restart clickhouse-server" # CLICKHOUSE_RESTART_COMMAND
 
-=======
-  log_sql_queries: true            # CLICKHOUSE_LOG_SQL_QUERIES
->>>>>>> 114e0814
 azblob:
   endpoint_suffix: "core.windows.net" # AZBLOB_ENDPOINT_SUFFIX
   account_name: ""             # AZBLOB_ACCOUNT_NAME
@@ -291,11 +288,11 @@
 
 ### More use cases of clickhouse-backup
 - [How to convert MergeTree to ReplicatedMergeTree](Examples.md#how-to-convert-mergetree-to-replicatedmegretree)
-- [How to store backups on NFS or another server](Examples.md#how-to-store-backups-on-nfs-or-another-server)
+- [How to store backups on NFS or another server](Examples.md#how-to-store-backups-on-nfs-backup-drive-or-another-server-via-sftp)
 - [How to move data to another clickhouse server](Examples.md#how-to-move-data-to-another-clickhouse-server)
 - [How to reduce number of partitions](Examples.md#How-to-reduce-number-of-partitions)
 - [How to monitor that backups created and uploaded correctly](Examples.md#how-to-monitor-that-backups-created-and-uploaded-correctly)
 - [How to backup sharded cluster with Ansible](Examples.md#how-to-backup-sharded-cluster-with-ansible)
 - [How to backup database with several terabytes of data](Examples.md#how-to-backup-database-with-several-terabytes-of-data)
 - [How to use clickhouse-backup in Kubernetes](Examples.md#how-to-use-clickhouse-backup-in-kubernetes)
-- [How do incremental backups work to remote storage](Examples.md#how_do_incremental_backups_work_to_remote_storage)+- [How do incremental backups work to remote storage](Examples.md#how-do-incremental-backups-work-to-remote-storage)